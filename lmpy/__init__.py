"""
"""
from . import matrix
from . import randomize
from . import tree
from .matrix import *
from .tree import *
<<<<<<< HEAD
from .point import Point
from . import data_preparation
from . import statistics
=======
>>>>>>> fcad4fc9

__all__ = ['data_preparation', 'randomize', 'statistics']
__all__.extend(matrix.__all__)
__all__.extend(tree.__all__)<|MERGE_RESOLUTION|>--- conflicted
+++ resolved
@@ -5,12 +5,9 @@
 from . import tree
 from .matrix import *
 from .tree import *
-<<<<<<< HEAD
 from .point import Point
 from . import data_preparation
 from . import statistics
-=======
->>>>>>> fcad4fc9
 
 __all__ = ['data_preparation', 'randomize', 'statistics']
 __all__.extend(matrix.__all__)
