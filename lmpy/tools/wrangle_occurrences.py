--- conflicted
+++ resolved
@@ -105,13 +105,8 @@
     parser.add_argument(
         '--geopoint',
         type=str,
-<<<<<<< HEAD
         help='The CSV column header for the GeoPoint (containing longitude and '
-             'latitude) field.',
-=======
-        default='y',
-        help='The CSV column header for the Y (latitude) field.',
->>>>>>> f8e3474f
+             'latitude) field.'
     )
     parser.add_argument(
         '-r',
@@ -190,13 +185,8 @@
     # The reader iterator returns a set of consecutive points with the same species_key
     reader = PointCsvReader(
         args.reader_filename, args.species_key, args.x_key, args.y_key,
-<<<<<<< HEAD
         geopoint=args.geopoint
     )
-=======
-        geopoint=args.geopoint)
->>>>>>> f8e3474f
-
     # Clean data
     report = clean_data(reader, args.writer_filename, wranglers, logger=logger)
 
